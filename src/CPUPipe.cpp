--- conflicted
+++ resolved
@@ -455,102 +455,6 @@
     }
 }
 
-<<<<<<< HEAD
-//senet
-template <size_t spatial_size>
-void batchnorm_no_relu(const size_t channels,
-	std::vector<float>& data,
-	const float* const means,
-	const float* const stddevs) {
-	for (auto c = size_t{ 0 }; c < channels; ++c) {
-		const auto mean = means[c];
-		const auto scale_stddev = stddevs[c];
-		const auto arr = &data[c * spatial_size];
-
-		for (auto b = size_t{ 0 }; b < spatial_size; b++) {
-			arr[b] = scale_stddev * (arr[b] - mean);
-		}
-	}
-}
-
-void CPUPipe::forward_senet(const std::vector<float>& input,
-                      std::vector<float>& output_pol,
-                      std::vector<float>& output_val) {
-	const auto lambda_Sig = [](const auto val) { return 1.f / (1.f + std::exp(-val)); };
-
-    // Input convolution
-    constexpr auto P = WINOGRAD_P;
-    // Calculate output channels
-    const auto output_channels = m_input_channels;
-    // input_channels is the maximum number of input channels of any
-    // convolution. Residual blocks are identical, but the first convolution
-    // might be bigger when the network has very few filters
-    const auto input_channels = std::max(static_cast<size_t>(output_channels),
-                                         static_cast<size_t>(Network::INPUT_CHANNELS));
-    auto conv_out = std::vector<float>(output_channels * NUM_INTERSECTIONS);
-	auto se_pool = std::vector<float>(output_channels);
-	auto se_fc1 = std::vector<float>(output_channels / 2);
-	auto se_fc2 = std::vector<float>(output_channels * 2);
-
-    auto V = std::vector<float>(WINOGRAD_TILE * input_channels * P);
-    auto M = std::vector<float>(WINOGRAD_TILE * output_channels * P);
-
-    winograd_convolve3(output_channels, input, m_weights->m_conv_weights[0], V, M, conv_out);
-    batchnorm<NUM_INTERSECTIONS>(output_channels, conv_out,
-                                 m_weights->m_batchnorm_means[0].data(),
-                                 m_weights->m_batchnorm_stddevs[0].data());
-
-    // Residual tower
-    auto conv_in = std::vector<float>(output_channels * NUM_INTERSECTIONS);
-    auto res = std::vector<float>(output_channels * NUM_INTERSECTIONS);
-    for (auto i = size_t{1}; i < m_weights->m_conv_weights.size(); i += 2) {
-        auto output_channels = m_input_channels;
-        std::swap(conv_out, conv_in);
-        winograd_convolve3(output_channels, conv_in,
-                           m_weights->m_conv_weights[i], V, M, conv_out);
-        batchnorm<NUM_INTERSECTIONS>(output_channels, conv_out,
-                                     m_weights->m_batchnorm_means[i].data(),
-                                     m_weights->m_batchnorm_stddevs[i].data());
-
-        std::swap(conv_in, res);
-        std::swap(conv_out, conv_in);
-        winograd_convolve3(output_channels, conv_in,
-                           m_weights->m_conv_weights[i + 1], V, M, conv_out);
-        batchnorm_no_relu<NUM_INTERSECTIONS>(output_channels, conv_out,
-                                     m_weights->m_batchnorm_means[i + 1].data(),
-                                     m_weights->m_batchnorm_stddevs[i + 1].data());
-
-		avg_pool<NUM_INTERSECTIONS>(output_channels, conv_out, se_pool);
-		innerproduct(output_channels, output_channels / 2, se_pool,
-			m_weights->m_se_weights[i - 1],
-			m_weights->m_se_biases[i - 1],
-			se_fc1);
-		relu(output_channels / 2, se_fc1);
-
-		innerproduct(output_channels / 2, output_channels * 2, se_fc1,
-			m_weights->m_se_weights[i],
-			m_weights->m_se_biases[i],
-			se_fc2);
-
-		for (auto c = size_t{ 0 }; c < output_channels; ++c) {
-			const auto w = lambda_Sig(se_fc2[c]);
-
-			for (auto b = size_t{ 0 }; b < NUM_INTERSECTIONS; ++b) {
-				const auto idx = (c * NUM_INTERSECTIONS) + b;
-
-				conv_out[idx] *= w;
-				conv_out[idx] += se_fc2[output_channels + c] + res[idx];
-				conv_out[idx] = (conv_out[idx] > 0) ? conv_out[idx] : 0;
-			}
-		}
-    }
-    convolve<1>(Network::OUTPUTS_POLICY, conv_out, m_conv_pol_w, m_conv_pol_b, output_pol);
-    convolve<1>(Network::OUTPUTS_VALUE, conv_out, m_conv_val_w, m_conv_val_b, output_val);
-}
-
-//end senet
-
-=======
 std::vector<float> innerproduct(const size_t inputs,
                                 const size_t outputs,
                                 const bool ReLU,
@@ -621,7 +525,6 @@
     }
 }
 
->>>>>>> a1ab59c6
 void CPUPipe::forward(const std::vector<float>& input,
                       std::vector<float>& output_pol,
                       std::vector<float>& output_val) {
