--- conflicted
+++ resolved
@@ -577,32 +577,14 @@
         auto iss = std::stringstream{line};
         // First line is the file format version id
         iss >> format_version;
-<<<<<<< HEAD
-        myprintf("weight format %d\n", format_version);
-        if (iss.fail() || (format_version != 1 && format_version != 2 && format_version != 3)) {
-=======
         if (iss.fail() || (format_version < 1 || format_version > 4)) {
->>>>>>> a1ab59c6
             myprintf("Weights file is the wrong version.\n");
             return {0, 0};
         } else {
             // Even version networks are identical to 'version - 1', except
             // that they return the value for black instead of
-<<<<<<< HEAD
-            // the player to move. This is used by ELF Open Go.
-            if (format_version == 3) {
-                if (!cfg_cpu_only) {
-                    myprintf("senet only work in cpu-only mode\n");
-                    return {0, 0};
-                }
-                m_value_head_not_stm = true;
-                cfg_senet = true;
-                return load_senet_network(buffer);
-            } else if (format_version == 2) {
-=======
             // the player to move. This is used by ELF Open Go and minigo.
             if (format_version % 2 == 0) {
->>>>>>> a1ab59c6
                 m_value_head_not_stm = true;
                 format_version--;
             } else {
