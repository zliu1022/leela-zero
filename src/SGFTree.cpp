--- conflicted
+++ resolved
@@ -55,11 +55,7 @@
     // Initialize with defaults.
     // The SGF might be missing boardsize or komi
     // which means we'll never initialize properly.
-<<<<<<< HEAD
-    m_state.init_game(BOARD_SIZE, 7.5f);
-=======
     m_state.init_game(std::min(BOARD_SIZE, 19), KOMI);
->>>>>>> 3f297889
 }
 
 const KoState * SGFTree::get_state(void) const {
