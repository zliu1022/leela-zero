/*
    This file is part of Leela Zero.
    Copyright (C) 2017-2019 Gian-Carlo Pascutto and contributors

    Leela Zero is free software: you can redistribute it and/or modify
    it under the terms of the GNU General Public License as published by
    the Free Software Foundation, either version 3 of the License, or
    (at your option) any later version.

    Leela Zero is distributed in the hope that it will be useful,
    but WITHOUT ANY WARRANTY; without even the implied warranty of
    MERCHANTABILITY or FITNESS FOR A PARTICULAR PURPOSE.  See the
    GNU General Public License for more details.

    You should have received a copy of the GNU General Public License
    along with Leela Zero.  If not, see <http://www.gnu.org/licenses/>.

    Additional permission under GNU GPL version 3 section 7

    If you modify this Program, or any covered work, by linking or
    combining it with NVIDIA Corporation's libraries from the
    NVIDIA CUDA Toolkit and/or the NVIDIA CUDA Deep Neural
    Network library and/or the NVIDIA TensorRT inference library
    (or a modified version of those libraries), containing parts covered
    by the terms of the respective license agreement, the licensors of
    this Program grant you additional permission to convey the resulting
    work.
*/

#ifndef NETWORK_H_INCLUDED
#define NETWORK_H_INCLUDED

#include "config.h"

#include <deque>
#include <array>
#include <memory>
#include <string>
#include <utility>
#include <vector>
#include <fstream>

#include "NNCache.h"
#include "FastState.h"
#ifdef USE_OPENCL
#include "OpenCLScheduler.h"
#endif
#include "GameState.h"
#include "ForwardPipe.h"
#ifdef USE_OPENCL
#include "OpenCLScheduler.h"
#endif
#ifdef USE_OPENCL_SELFCHECK
#include "SMP.h"
#endif


// Winograd filter transformation changes 3x3 filters to M + 3 - 1
constexpr auto WINOGRAD_M = 4;
constexpr auto WINOGRAD_ALPHA = WINOGRAD_M + 3 - 1;
constexpr auto WINOGRAD_WTILES = BOARD_SIZE / WINOGRAD_M + (BOARD_SIZE % WINOGRAD_M != 0);
constexpr auto WINOGRAD_TILE = WINOGRAD_ALPHA * WINOGRAD_ALPHA;
constexpr auto WINOGRAD_P = WINOGRAD_WTILES * WINOGRAD_WTILES;
constexpr auto SQ2 = 1.4142135623730951f; // Square root of 2

class Network {
    using ForwardPipeWeights = ForwardPipe::ForwardPipeWeights;
public:
    static constexpr auto NUM_SYMMETRIES = 8;
    static constexpr auto IDENTITY_SYMMETRY = 0;
    enum Ensemble {
        DIRECT, RANDOM_SYMMETRY, AVERAGE
    };
    using PolicyVertexPair = std::pair<float,int>;
    using Netresult = NNCache::Netresult;

    Netresult get_output(const GameState* const state,
                         const Ensemble ensemble,
                         const int symmetry = -1,
                         const bool read_cache = true,
                         const bool write_cache = true,
                         const bool force_selfcheck = false);

    static constexpr auto INPUT_MOVES = 8;
    static constexpr auto INPUT_CHANNELS = 2 * INPUT_MOVES + 2;
    static constexpr auto OUTPUTS_POLICY = 2;
    static constexpr auto OUTPUTS_VALUE = 1;
    static constexpr auto VALUE_LAYER = 256;

    void initialize(int playouts, const std::string & weightsfile);

    float benchmark_time(int centiseconds);
    void benchmark(const GameState * const state,
                   const int iterations = 1600);
    static void show_heatmap(const FastState * const state,
                             const Netresult & netres, const bool topmoves);
    static void show_heatmap_kr(const FastState * const state,
                             const Netresult & netres, const Netresult & netres_aux, const bool topmoves);

    static float get_normalised_komi(const GameState* const state);

    static std::vector<float> gather_features(const GameState* const state,
                                              const int symmetry);
    static std::pair<int, int> get_symmetry(const std::pair<int, int>& vertex,
                                            const int symmetry,
                                            const int board_size = BOARD_SIZE);

    size_t get_estimated_size();
    size_t get_estimated_cache_size();
    void nncache_resize(int max_count);
    void nncache_clear();

private:
<<<<<<< HEAD
    std::pair<int, int> load_v1_network(std::istream& wtfile);
    std::pair<int, int> load_senet_network(std::istream& wtfile);
=======
    std::pair<int, int> load_network(std::istream& wtfile, int version);
>>>>>>> a1ab59c6
    std::pair<int, int> load_network_file(const std::string& filename);

    static std::vector<float> winograd_transform_f(const std::vector<float>& f,
                                                   const std::vector<float>& gammas,
                                                   const int outputs, const int channels);
    static std::vector<float> zeropad_U(const std::vector<float>& U,
                                        const int outputs, const int channels,
                                        const int outputs_pad, const int channels_pad);
    static void winograd_transform_in(const std::vector<float>& in,
                                      std::vector<float>& V,
                                      const int C);
    static void winograd_transform_out(const std::vector<float>& M,
                                       std::vector<float>& Y,
                                       const int K);
    static void winograd_convolve3(const int outputs,
                                   const std::vector<float>& input,
                                   const std::vector<float>& U,
                                   std::vector<float>& V,
                                   std::vector<float>& M,
                                   std::vector<float>& output);
    static void winograd_sgemm(const std::vector<float>& U,
                               const std::vector<float>& V,
                               std::vector<float>& M, const int C, const int K);
    Netresult get_output_internal(const GameState* const state,
                                  const int symmetry, bool selfcheck = false);
    static void fill_input_plane_pair(const FullBoard& board,
                                      std::vector<float>::iterator black,
                                      std::vector<float>::iterator white,
                                      const int symmetry);
    bool probe_cache(const GameState* const state, Network::Netresult& result);
    std::unique_ptr<ForwardPipe>&& init_net(int channels,
                                            std::unique_ptr<ForwardPipe>&& pipe);
#ifdef USE_HALF
    void select_precision(int channels);
#endif
    std::unique_ptr<ForwardPipe> m_forward;
#ifdef USE_OPENCL_SELFCHECK
    void compare_net_outputs(const Netresult& data, const Netresult& ref);
    std::unique_ptr<ForwardPipe> m_forward_cpu;
#endif

    NNCache m_nncache;

    size_t estimated_size{0};

    // Residual tower
    std::shared_ptr<ForwardPipeWeights> m_fwd_weights;

    // Policy head
    std::array<float, OUTPUTS_POLICY> m_bn_pol_w1;
    std::array<float, OUTPUTS_POLICY> m_bn_pol_w2;

    std::array<float, OUTPUTS_POLICY
                      * NUM_INTERSECTIONS
                      * POTENTIAL_MOVES> m_ip_pol_w;
    std::array<float, POTENTIAL_MOVES> m_ip_pol_b;

    // Value head
    std::array<float, OUTPUTS_VALUE> m_bn_val_w1;
    std::array<float, OUTPUTS_VALUE> m_bn_val_w2;

    std::array<float, OUTPUTS_VALUE
                      * NUM_INTERSECTIONS
                      * VALUE_LAYER> m_ip1_val_w;
    std::array<float, VALUE_LAYER> m_ip1_val_b;

    std::array<float, VALUE_LAYER> m_ip2_val_w;
    std::array<float, 1> m_ip2_val_b;
    bool m_value_head_not_stm;
};
#endif<|MERGE_RESOLUTION|>--- conflicted
+++ resolved
@@ -111,12 +111,7 @@
     void nncache_clear();
 
 private:
-<<<<<<< HEAD
-    std::pair<int, int> load_v1_network(std::istream& wtfile);
-    std::pair<int, int> load_senet_network(std::istream& wtfile);
-=======
     std::pair<int, int> load_network(std::istream& wtfile, int version);
->>>>>>> a1ab59c6
     std::pair<int, int> load_network_file(const std::string& filename);
 
     static std::vector<float> winograd_transform_f(const std::vector<float>& f,
